--- conflicted
+++ resolved
@@ -416,36 +416,6 @@
                 papers = search_for_papers(query, result_limit=10)
                 if not papers:
                     papers_str = "No papers found."
-<<<<<<< HEAD
-                    papers = []
-                else:
-                    paper_strings = []
-                    for i, paper in enumerate(papers):
-                        paper_strings.append(
-                            """{i}: {title}. {authors}. {venue}, {year}.\nNumber of citations: {cites}\nAbstract: {abstract}""".format(
-                                i=i,
-                                title=paper["title"],
-                                authors=paper["authors"],
-                                venue=paper["venue"],
-                                year=paper["year"],
-                                cites=paper["citationCount"],
-                                abstract=paper["abstract"],
-                            )
-=======
-                    continue
-
-                paper_strings = []
-                for i, paper in enumerate(papers):
-                    paper_strings.append(
-                        """{i}: {title}. {authors}. {venue}, {year}.\nNumber of citations: {cites}\nAbstract: {abstract}""".format(
-                            i=i,
-                            title=paper["title"],
-                            authors=paper["authors"],
-                            venue=paper["venue"],
-                            year=paper["year"],
-                            cites=paper["citationCount"],
-                            abstract=paper["abstract"],
->>>>>>> 674fbc93
                         )
                     papers_str = "\n\n".join(paper_strings)
 
